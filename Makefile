export PACKAGE  = fhirbase
export GOPATH   = $(CURDIR)/.gopath
export BASE     = $(GOPATH)/src/$(PACKAGE)
export DATE    ?= $(shell date +%FT%T%z)
export VERSION ?= $(shell git describe --tags --always --dirty --match=v* 2> /dev/null || \
	cat $(CURDIR)/.version 2> /dev/null || echo v0)
export GO15VENDOREXPERIMENT=1

export GO      = go
export GODOC   = godoc
export GOFMT   = gofmt
export DEP     = dep

export V = 0
export Q = $(if $(filter 1,$V),,@)
export M = $(shell printf "\033[34;1m▶\033[0m")

.PHONY: all
all: vendor a_main-packr.go lint fmt | $(BASE) ; $(info $(M) building executable…) @ ## Build program binary
	$Q cd $(BASE) && $(GO) build \
	-v \
	-tags release \
	-ldflags '-X $(PACKAGE)/cmd.Version=$(VERSION) -X $(PACKAGE)/cmd.BuildDate=$(DATE)' \
	-o bin/$(PACKAGE)$(BINSUFFIX) *.go

a_main-packr.go: $(GOPATH)/bin/packr
	$(GOPATH)/bin/packr -z

$(BASE):
	@mkdir -p $(dir $@)
	@ln -sf $(CURDIR) $@

vendor: | $(BASE)
<<<<<<< HEAD
	env
	@cd $(BASE) && $(DEP) ensure
	@for dep in `cd $(BASE)/vendor && find * -type d -maxdepth 3 -mindepth 2`; do \
=======
	cd $(BASE) && $(DEP) ensure
	for dep in `cd $(BASE)/vendor && find * -type d -maxdepth 3 -mindepth 2`; do \
>>>>>>> a330f9e9
	echo "building $$dep"; \
	go install -v $(PACKAGE)/vendor/$$dep || echo "not good"; \
	done
	mkdir -p $(GOPATH)/pkg/`go env GOOS`_`go env GOARCH`
	cp -r $(GOPATH)/pkg/`go env GOOS`_`go env GOARCH`/$(PACKAGE)/vendor/* $(GOPATH)/pkg/`go env GOOS`_`go env GOARCH`
	touch $@

# # install packr with go get because dep doesn't build binaries for us
$(GOPATH)/bin/packr:
	$(GO) get -u github.com/gobuffalo/packr/...

# Tools

.PHONY: packr
packr: $(GOPATH)/bin/packr ; $(info $(M) running packr…)
	$(GOPATH)/bin/packr -z

.PHONY: lint
lint: vendor | $(BASE) $(GOLINT) ; $(info $(M) running golint…) @ ## Run golint
	$Q cd $(BASE) && ret=0 && for pkg in $(PKGS); do \
	test -z "$$($(GOLINT) $$pkg | tee /dev/stderr)" || ret=1 ; \
	done ; exit $$ret

.PHONY: fmt
fmt: ; $(info $(M) running gofmt…) @ ## Run gofmt on all source files
	@ret=0 && for d in $$($(GO) list -f '{{.Dir}}' ./... | grep -v /vendor/); do \
	$(GOFMT) -l -w $$d/*.go || ret=$$? ; \
	done ; exit $$ret

.PHONY: clean
clean:
	rm -rf bin .gopath vendor *-packr.go

.PHONY: tests
test: fmt lint vendor packr
	cd $(BASE) && go test $(ARGS)<|MERGE_RESOLUTION|>--- conflicted
+++ resolved
@@ -31,14 +31,8 @@
 	@ln -sf $(CURDIR) $@
 
 vendor: | $(BASE)
-<<<<<<< HEAD
-	env
-	@cd $(BASE) && $(DEP) ensure
-	@for dep in `cd $(BASE)/vendor && find * -type d -maxdepth 3 -mindepth 2`; do \
-=======
 	cd $(BASE) && $(DEP) ensure
 	for dep in `cd $(BASE)/vendor && find * -type d -maxdepth 3 -mindepth 2`; do \
->>>>>>> a330f9e9
 	echo "building $$dep"; \
 	go install -v $(PACKAGE)/vendor/$$dep || echo "not good"; \
 	done
